# %%
from IPython import get_ipython

get_ipython().system('git clone https://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@github.com/albertaillet/vnca.git -b training-pool-nondoubling')


# %%
get_ipython().run_cell_magic('capture', '', '%pip install --upgrade jax tensorflow_probability tensorflow jaxlib numpy equinox einops optax distrax wandb datasets')


# %%
get_ipython().run_line_magic('cd', '/kaggle/working/vnca')


# %%
import os

if 'TPU_NAME' in os.environ:
    import requests

    if 'TPU_DRIVER_MODE' not in globals():
        url = 'http:' + os.environ['TPU_NAME'].split(':')[1] + ':8475/requestversion/tpu_driver_nightly'
        resp = requests.post(url)
        TPU_DRIVER_MODE = 1

    from jax.config import config

    config.FLAGS.jax_xla_backend = 'tpu_driver'
    config.FLAGS.jax_backend_target = os.environ['TPU_NAME']
    print('Registered TPU:', config.FLAGS.jax_backend_target)
else:
    print('No TPU detected. Can be changed under Runtime/Change runtime type.')


# %%
import time
import wandb
from tqdm import tqdm
from functools import partial

import equinox as eqx
import jax.numpy as np
<<<<<<< HEAD
from jax.random import PRNGKey, split, randint, permutation
from jax import lax, jit
=======
from jax.random import PRNGKey, split, randint
from jax import lax
>>>>>>> a9dd6469
from jax import pmap, local_device_count, local_devices, device_put_replicated, tree_map, vmap
from einops import rearrange, repeat
from optax import adam, clip_by_global_norm, chain

<<<<<<< HEAD
from data import binarized_mnist
from loss import forward, iwelbo_loss
from models import AutoEncoder, BaselineVAE, DoublingVNCA, NonDoublingVNCA, sample_gaussian, crop
=======
from data import load_data_on_tpu, indicies_tpu_iterator
from loss import iwelbo_loss
from models import AutoEncoder, BaselineVAE, DoublingVNCA, NonDoublingVNCA
>>>>>>> a9dd6469
from log_utils import save_model, restore_model, to_img, log_center, log_samples, log_reconstructions, log_growth_stages, log_nca_stages

# typing
from jax import Array
from equinox import Module
from typing import Any
from jax.random import PRNGKeyArray
from optax import GradientTransformation
from typing import Tuple

MODEL_KEY = PRNGKey(0)
DATA_KEY = PRNGKey(1)
TEST_KEY = PRNGKey(2)
LOGGING_KEY = PRNGKey(3)


# %%

@jit
def damage_half(x: Array, *, key: PRNGKeyArray) -> Array:
    '''Set the cell states of a H//2 x W//2 square to zero.'''
    l, h, w = x.shape
    h_half, w_half = h // 2, w // 2
    hmask, wmask = randint(
        key=key,
        shape=(2,),
        minval=np.zeros(2, dtype=np.int32),
        maxval=np.array([h_half, w_half], dtype=np.int32),
    )
    update = np.zeros((l, h_half, w_half), dtype=np.float32)
    return lax.dynamic_update_slice(x, update, (0, hmask, wmask))


@partial(pmap, axis_name='num_devices', static_broadcasted_argnums=(3, 6), out_axes=(None, 0, 0))
def make_pool_step(
    data: Array, index: Array, params, static, key: PRNGKeyArray, opt_state: tuple, optim: GradientTransformation, pool: Tuple[Array, Array]
) -> Tuple[float, Module, Any]:
    batch_size = len(index[0])
    n_pool_samples = batch_size // 2

    def step(carry: Tuple, index: Array) -> Tuple:
        params, opt_state, key = carry
        model: NonDoublingVNCA = eqx.combine(params, static)

        x = data[index]  # (batch_size, c, h, w)
        key, subkey = split(key)
        damage_keys = split(key, n_pool_samples)

        x_pool, z_pool = pool  # (pool_size, c, h, w), (pool_size, z_dim, h, w)
        x_pool_samples = x_pool[:n_pool_samples]
        z_pool_samples = z_pool[:n_pool_samples]

        x = x.at[n_pool_samples:].set(x_pool_samples)  # (batch_size, c, h, w)
        z_pool_samples = vmap(damage_half)(z_pool_samples, key=damage_keys)  # (batch_size, z_dim, h, w)

        @partial(eqx.filter_value_and_grad, has_aux=True)
        def forward(model: NonDoublingVNCA, x: Array, z_pool_samples: Array, *, key: PRNGKeyArray) -> Tuple[Array, Array]:
            mean, logvar = vmap(model.encoder, out_axes=1)(x)
            z_0 = sample_gaussian(mean, logvar, mean.shape, key=subkey)  # (batch_size, z_dim)
            z_0 = repeat(z_0, 'b c -> b c h w', h=32, w=32)

            z_0 = z_0.at[n_pool_samples:].set(z_pool_samples)  # (pool_size, z_dim, h, w)

            z_T = vmap(model.decode_grid)(z_0)

            b, c, h, w = x.shape
            recon_x = vmap(partial(crop, shape=(c, h, w)))(z_T)

            # add M diminersion to recon_x
            recon_x_M = repeat(recon_x, 'b c h w -> b m c h w', m=1)

            loss = iwelbo_loss(recon_x_M, x, mean, logvar, M=1)

            return loss, (x, z_T)

        (loss, (x, z_T)), grads = forward(model, x, z_pool_samples, key=subkey)

        z_pool = z_pool.at[:batch_size].set(z_T)
        x_pool = x_pool.at[:batch_size].set(x)
        z_pool = permutation(key, z_pool, axis=0)
        x_pool = permutation(key, x_pool, axis=0)

        loss = lax.pmean(loss, axis_name='num_devices')
        grads = lax.pmean(grads, axis_name='num_devices')

        updates, opt_state = optim.update(grads, opt_state)
        params = eqx.apply_updates(params, updates)
        return (params, opt_state, key), loss

    (params, opt_state, key), loss = lax.scan(step, (params, opt_state, key), index)
    return loss, params, opt_state


@partial(pmap, axis_name='num_devices', static_broadcasted_argnums=(2, 4, 5))
def test_iwelbo(x: Array, params, static, key: PRNGKeyArray, M: int, batch_size: int):
    model = eqx.combine(params, static)
    key, subkey = split(key)
    indices = randint(key, (batch_size,), 0, len(x))
    loss = forward(model, x[indices], subkey, M=M)
    return lax.pmean(loss, axis_name='num_devices')


# %%
model = NonDoublingVNCA(key=MODEL_KEY, latent_size=2)

n_tpus = local_device_count()
devices = local_devices()
data, test_data = load_data_on_tpu(devices=local_devices(), dataset='binarized_mnist', key=TEST_KEY)
n_tpus, devices


# %%
wandb.init(project='vnca', entity='dladv-vnca', mode='online')

wandb.config.model_type = model.__class__.__name__
wandb.config.latent_size = model.latent_size
wandb.config.batch_size = 32
wandb.config.batch_size_per_tpu = wandb.config.batch_size // n_tpus
wandb.config.n_gradient_steps = 100_000
wandb.config.l = 250
wandb.config.n_tpu_steps = wandb.config.n_gradient_steps // wandb.config.l

wandb.config.test_loss_batch_size = 8
wandb.config.test_loss_latent_samples = 128
wandb.config.beta = 1

wandb.config.n_tpus = n_tpus
wandb.config.lr = 1e-4
wandb.config.grad_norm_clip = 10.0

wandb.config.model_key = MODEL_KEY
wandb.config.data_key = DATA_KEY
wandb.config.test_key = TEST_KEY
wandb.config.logging_key = LOGGING_KEY
wandb.config.log_every = 10_000

wandb.config.pool_size = 1024 if isinstance(model, NonDoublingVNCA) else None


# %%
train_keys = split(DATA_KEY, wandb.config.n_tpu_steps * n_tpus)
train_keys = rearrange(train_keys, '(n t) k -> n t k', t=n_tpus, n=wandb.config.n_tpu_steps)

test_keys = split(TEST_KEY, wandb.config.n_tpu_steps * n_tpus)
test_keys = rearrange(test_keys, '(n t) k -> n t k', t=n_tpus, n=wandb.config.n_tpu_steps)

params, static = eqx.partition(model, eqx.is_array)

opt = chain(adam(wandb.config.lr), clip_by_global_norm(wandb.config.grad_norm_clip))
opt_state = opt.init(params)

params = device_put_replicated(params, devices)
opt_state = device_put_replicated(opt_state, devices)

if wandb.config.pool_size is not None:
    x_pool = np.empty((wandb.config.pool_size, 1, 32, 32), dtype=np.float32)
    z_pool = np.empty((wandb.config.pool_size, model.latent_size, 32, 32), dtype=np.float32)
    pool = (x_pool, z_pool)

    pool = device_put_replicated(pool, devices)


# %%
pbar = tqdm(
    zip(
        range(1, wandb.config.n_tpu_steps + 1),
        indicies_tpu_iterator(n_tpus, wandb.config.batch_size_per_tpu, data.shape[1], wandb.config.n_tpu_steps, DATA_KEY, wandb.config.l),
        train_keys,
        test_keys,
    ),
    total=wandb.config.n_tpu_steps,
)

for i, idx, train_key, test_key in pbar:
    step_time = time.time()
    loss, params, opt_state = make_pool_step(data, idx, params, static, train_key, opt_state, opt, pool)
    step_time = time.time() - step_time

    n_gradient_steps = i * wandb.config.l
    pbar.set_postfix({'loss': f'{np.mean(loss):.3}'})

    wandb.log(
        {
            'loss': float(np.mean(loss)),
            'avg_step_time': (pbar.last_print_t - pbar.start_t) / i if i > 0 else None,
            'step_time': step_time,
            'test_loss': float(
                test_iwelbo(
                    test_data,
                    params,
                    static,
                    test_key,
                    wandb.config.test_loss_batch_size,
                    wandb.config.test_loss_latent_samples,
                )[0]
            ),
        },
        step=n_gradient_steps,
    )

    if n_gradient_steps % wandb.config.log_every == 0:
        model = eqx.combine(tree_map(partial(np.mean, axis=0), params), static)
        save_model(model, n_gradient_steps)
        wandb.log(
            {
                'center': to_img(log_center(model)),
                'reconstructions': to_img(log_reconstructions(model, test_data[0], key=LOGGING_KEY)),
                'samples': to_img(log_samples(model, key=LOGGING_KEY)),
                'growth_plot': to_img(log_growth_stages(model, key=LOGGING_KEY)) if isinstance(model, DoublingVNCA) else None,
                'nca_stages': to_img(log_nca_stages(model, key=LOGGING_KEY)) if isinstance(model, NonDoublingVNCA) else None,
            },
            step=n_gradient_steps,
            commit=True,
        )


# %%
wandb.finish()
<|MERGE_RESOLUTION|>--- conflicted
+++ resolved
@@ -40,26 +40,15 @@
 
 import equinox as eqx
 import jax.numpy as np
-<<<<<<< HEAD
 from jax.random import PRNGKey, split, randint, permutation
 from jax import lax, jit
-=======
-from jax.random import PRNGKey, split, randint
-from jax import lax
->>>>>>> a9dd6469
 from jax import pmap, local_device_count, local_devices, device_put_replicated, tree_map, vmap
 from einops import rearrange, repeat
 from optax import adam, clip_by_global_norm, chain
 
-<<<<<<< HEAD
-from data import binarized_mnist
+from data import load_data_on_tpu, indicies_tpu_iterator
 from loss import forward, iwelbo_loss
 from models import AutoEncoder, BaselineVAE, DoublingVNCA, NonDoublingVNCA, sample_gaussian, crop
-=======
-from data import load_data_on_tpu, indicies_tpu_iterator
-from loss import iwelbo_loss
-from models import AutoEncoder, BaselineVAE, DoublingVNCA, NonDoublingVNCA
->>>>>>> a9dd6469
 from log_utils import save_model, restore_model, to_img, log_center, log_samples, log_reconstructions, log_growth_stages, log_nca_stages
 
 # typing
