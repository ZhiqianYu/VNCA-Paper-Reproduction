from jax import vmap
import jax.numpy as np
from jax.random import split, normal, bernoulli
from jax.nn import elu, sigmoid

from einops import rearrange, repeat

from equinox import Module
from equinox.nn import Sequential, Conv2d, ConvTranspose2d, Linear, Lambda

from functools import partial

# typing
from jax import Array
from typing import Optional, Sequence, Tuple
from jax.random import PRNGKeyArray


def sample_gaussian(mu: Array, logvar: Array, shape: Sequence[int], *, key: PRNGKeyArray) -> Array:
    std: Array = np.exp(0.5 * logvar)
    # use the reparameterization trick
    return mu + std * normal(key=key, shape=shape)


def sample_bernoulli(logits: Array, shape: Sequence[int], *, key: PRNGKeyArray) -> Array:
    p = sigmoid(logits)
    return bernoulli(key=key, p=p, shape=shape)


def flatten(x: Array) -> Array:
    return rearrange(x, 'c h w -> (c h w)')


Flatten: Lambda = Lambda(flatten)


def double(x: Array) -> Array:
    return repeat(x, 'c h w -> c (h 2) (w 2)')


Double: Lambda = Lambda(double)


def pad(x: Array, *, pad) -> Array:
    return np.pad(x, ((0, 0), (pad, pad), (pad, pad)), mode='constant', constant_values=0)


Pad: Lambda = Lambda(partial(pad, pad=2))

Elu: Lambda = Lambda(elu)


class Encoder(Sequential):
    def __init__(self, latent_size: int, *, key: PRNGKeyArray):
        keys = split(key, 6)
        super().__init__(
            [
                Conv2d(1, 32, kernel_size=(5, 5), stride=(1, 1), padding=(2, 2), key=keys[0]),
                Elu,
                Conv2d(32, 64, kernel_size=(5, 5), stride=(2, 2), padding=(2, 2), key=keys[1]),
                Elu,
                Conv2d(64, 128, kernel_size=(5, 5), stride=(2, 2), padding=(2, 2), key=keys[2]),
                Elu,
                Conv2d(128, 256, kernel_size=(5, 5), stride=(2, 2), padding=(2, 2), key=keys[3]),
                Elu,
                Conv2d(256, 512, kernel_size=(5, 5), stride=(2, 2), padding=(2, 2), key=keys[4]),
                Elu,
                Flatten,
                Linear(in_features=2048, out_features=2 * latent_size, key=keys[5]),
                Lambda(partial(rearrange, pattern='(p l) -> p l', l=latent_size, p=2)),
            ]
        )


class LinearDecoder(Sequential):
    def __init__(self, latent_size: int, *, key: PRNGKeyArray):
        super().__init__(
            [
                Linear(in_features=latent_size, out_features=2048, key=key),
                Lambda(partial(rearrange, pattern='(c h w) -> c h w', h=2, w=2, c=512)),
            ]
        )


class BaselineDecoder(Sequential):
    def __init__(self, *, key: PRNGKeyArray):
        keys = split(key, 5)
        super().__init__(
            [
                ConvTranspose2d(512, 256, kernel_size=(5, 5), stride=(2, 2), padding=(2, 2), output_padding=(1, 1), key=keys[0]),
                Elu,
                ConvTranspose2d(256, 128, kernel_size=(5, 5), stride=(2, 2), padding=(2, 2), output_padding=(1, 1), key=keys[1]),
                Elu,
                ConvTranspose2d(128, 64, kernel_size=(5, 5), stride=(2, 2), padding=(2, 2), output_padding=(1, 1), key=keys[2]),
                Elu,
                ConvTranspose2d(64, 32, kernel_size=(5, 5), stride=(2, 2), padding=(2, 2), output_padding=(1, 1), key=keys[3]),
                Elu,
                ConvTranspose2d(32, 1, kernel_size=(5, 5), stride=(1, 1), padding=(4, 4), key=keys[4]),
                Pad,
            ]
        )


class Residual(Module):
    conv1: Conv2d
    conv2: Conv2d

    def __init__(self, latent_size: int, *, key: PRNGKeyArray) -> None:
        key1, key2 = split(key, 2)
        self.conv1 = Conv2d(latent_size, latent_size, kernel_size=(1, 1), stride=(1, 1), key=key1)
        self.conv2 = Conv2d(latent_size, latent_size, kernel_size=(1, 1), stride=(1, 1), key=key2)

    def __call__(self, x: Array, *, key: Optional[PRNGKeyArray] = None) -> Array:
        res = x
        x = self.conv1(x)
        x = elu(x)
        x = self.conv2(x)
        return x + res


class Conv2dZeroInit(Conv2d):
    def __init__(self, *args, **kwargs):
        super().__init__(*args, **kwargs)
        self.weight = np.zeros_like(self.weight)
        self.bias = np.zeros_like(self.bias)


class NCAStep(Sequential):
    def __init__(self, latent_size: int, *, key: PRNGKeyArray) -> None:
        keys = split(key, 6)
        super().__init__(
            [
                Conv2d(latent_size, latent_size, kernel_size=(3, 3), stride=(1, 1), padding=(1, 1), key=keys[0]),
                Residual(latent_size=latent_size, key=keys[1]),
                Residual(latent_size=latent_size, key=keys[2]),
                Residual(latent_size=latent_size, key=keys[3]),
                Residual(latent_size=latent_size, key=keys[4]),
                Conv2dZeroInit(latent_size, latent_size, kernel_size=(1, 1), stride=(1, 1), key=keys[5]),
            ]
        )


class BaselineVAE(Module):
    encoder: Encoder
    linear_decoder: LinearDecoder
    decoder: BaselineDecoder
    latent_size: int

    def __init__(self, latent_size: int = 256, *, key: PRNGKeyArray) -> None:
        key1, key2, key3 = split(key, 3)
        self.latent_size = latent_size
        self.encoder = Encoder(latent_size=latent_size, key=key1)
        self.linear_decoder = LinearDecoder(latent_size=latent_size, key=key2)
        self.decoder = BaselineDecoder(key=key3)

    def __call__(self, x: Array, *, key: PRNGKeyArray, M: int = 1) -> Tuple[Array, Array, Array]:
        # get parameters for the latent distribution
        mean, logvar = self.encoder(x)

        # sample from the latent distribution M times
        z = sample_gaussian(mean, logvar, (M, *mean.shape), key=key)

        # decode the latent sample
        z = vmap(self.linear_decoder)(z)

        # vmap over the M samples and reconstruct the image
        recon_x = vmap(self.decoder)(z)

        return recon_x, mean, logvar

    def center(self) -> Array:
        c = self.linear_decoder(np.zeros(self.latent_size))
        return self.decoder(c)


<<<<<<< HEAD
def crop(x: Array, shape: Tuple[int, ...]) -> Array:
    """Crop an image to a given size."""
    c, h, w = shape
=======
def crop(x: Array, size: Tuple[int, int, int]) -> Array:
    '''Crop an image to a given size.'''
    c, h, w = size
>>>>>>> e3a6e930
    ch, cw = x.shape[-2:]
    hh, ww = (h - ch) // 2, (w - cw) // 2
    return x[:c, hh : h - hh, ww : w - ww]


def pad(x: Array, pad_size: int) -> Array:
    '''Pad an image of shape (c, h, w) with zeros.'''
    return np.pad(x, ((0, 0), (pad_size, pad_size), (pad_size, pad_size)), mode='constant', constant_values=0)


class DoublingVNCA(Module):
    encoder: Encoder
    step: NCAStep
    double: Lambda
    latent_size: int
    K: int
    N_nca_steps: int

    def __init__(self, latent_size: int = 256, K: int = 5, N_nca_steps: int = 8, *, key: PRNGKeyArray) -> None:
        key1, key2 = split(key)
        self.encoder = Encoder(latent_size=latent_size, key=key1)
        self.step = NCAStep(latent_size=latent_size, key=key2)
        self.double = Double
        self.latent_size = latent_size
        self.K = K
        self.N_nca_steps = N_nca_steps

    def __call__(self, x: Array, *, key: PRNGKeyArray, M: int = 1) -> Tuple[Array, Array, Array]:
        # get parameters for the latent distribution
        mean, logvar = self.encoder(x)

        # sample from the latent distribution M times
        z = sample_gaussian(mean, logvar, (M, *mean.shape), key=key)

<<<<<<< HEAD
        # Add height and width dimensions
        z = rearrange(z, 'M c -> M c 1 1')

        # vmap over the M samples
=======
        # vmap decoder over the M samples
>>>>>>> e3a6e930
        z = vmap(self.decoder)(z)

        # Crop to the original size
        z = vmap(partial(crop, shape=x.shape))(z)
        return z, mean, logvar

    def decoder(self, z: Array) -> Array:
        # Add height and width dimensions
        z = rearrange(z, 'c -> c 1 1')
        for _ in range(self.K):
            z = self.double(z)
            for _ in range(self.N_nca_steps):
                z = z + self.step(z)
        return z

    def growth_stages(self, n_channels: int = 1, *, key: PRNGKeyArray) -> Array:
        z = sample_gaussian(np.zeros(self.latent_size), np.zeros(self.latent_size), (self.latent_size,), key=key)
        # Add height and width dimensions
        z = rearrange(z, 'c -> c 1 1')

        def process(z: Array) -> Array:
            '''Process a latent sample by taking the image channels, applying sigmoid and padding.'''
            logits = z[:n_channels]
            avg = sigmoid(logits)
            pad_size = ((2 ** (self.K)) - avg.shape[1]) // 2
            return pad(avg, pad_size=pad_size)

        # Decode the latent sample and save the processed image channels
        stages_avg = []
        for _ in range(self.K):
            z = self.double(z)
            stages_avg.append(process(z))
            for i in range(self.N_nca_steps):
                z = z + self.step(z)
                stages_avg.append(process(z))

        # Stack the samples and rearrange them into a grid
        ih, iw = self.K, self.N_nca_steps + 1  # image height and width
        stages_avg = rearrange(stages_avg, '(ih iw) c h w -> c (ih h) (iw w)', ih=ih, iw=iw)
        return stages_avg


class NonDoublingVNCA(Module):
    encoder: Encoder
    step: NCAStep
    latent_size: int
    N_nca_steps: int

    def __init__(self, latent_size: int = 256, N_nca_steps: int = 8, *, key: PRNGKeyArray) -> None:
        key1, key2 = split(key)
        self.encoder = Encoder(latent_size=latent_size, key=key1)
        self.step = NCAStep(latent_size=latent_size, key=key2)
        self.latent_size = latent_size
        self.N_nca_steps = N_nca_steps

    def __call__(self, x: Array, *, key: PRNGKeyArray, M: int = 1) -> Tuple[Array, Array, Array]:
        # get shape of input image
        _, h, w = x.shape
        
        # get parameters for the latent distribution
        mean, logvar = self.encoder(x)

        # sample from the latent distribution
        z = sample_gaussian(mean, logvar, (M, *mean.shape), key=key)

        z = repeat(z, 'M c -> M c h w', h=h, w=w)

        # run the NCA steps
        for _ in range(self.N_nca_steps):
            z = z + vmap(self.step)(z)

        # Crop to the original size
        z = vmap(partial(crop, shape=x.shape))(z)
        return z, mean, logvar<|MERGE_RESOLUTION|>--- conflicted
+++ resolved
@@ -41,11 +41,12 @@
 Double: Lambda = Lambda(double)
 
 
-def pad(x: Array, *, pad) -> Array:
-    return np.pad(x, ((0, 0), (pad, pad), (pad, pad)), mode='constant', constant_values=0)
-
-
-Pad: Lambda = Lambda(partial(pad, pad=2))
+def pad(x: Array, p: int) -> Array:
+    '''Pad an image of shape (c, h, w) with zeros.'''
+    return np.pad(x, ((0, 0), (p, p), (p, p)), mode='constant', constant_values=0)
+
+
+Pad: Lambda = Lambda(partial(pad, p=2))
 
 Elu: Lambda = Lambda(elu)
 
@@ -173,23 +174,12 @@
         return self.decoder(c)
 
 
-<<<<<<< HEAD
-def crop(x: Array, shape: Tuple[int, ...]) -> Array:
-    """Crop an image to a given size."""
-    c, h, w = shape
-=======
 def crop(x: Array, size: Tuple[int, int, int]) -> Array:
     '''Crop an image to a given size.'''
     c, h, w = size
->>>>>>> e3a6e930
     ch, cw = x.shape[-2:]
     hh, ww = (h - ch) // 2, (w - cw) // 2
     return x[:c, hh : h - hh, ww : w - ww]
-
-
-def pad(x: Array, pad_size: int) -> Array:
-    '''Pad an image of shape (c, h, w) with zeros.'''
-    return np.pad(x, ((0, 0), (pad_size, pad_size), (pad_size, pad_size)), mode='constant', constant_values=0)
 
 
 class DoublingVNCA(Module):
@@ -216,14 +206,7 @@
         # sample from the latent distribution M times
         z = sample_gaussian(mean, logvar, (M, *mean.shape), key=key)
 
-<<<<<<< HEAD
-        # Add height and width dimensions
-        z = rearrange(z, 'M c -> M c 1 1')
-
-        # vmap over the M samples
-=======
         # vmap decoder over the M samples
->>>>>>> e3a6e930
         z = vmap(self.decoder)(z)
 
         # Crop to the original size
@@ -247,23 +230,23 @@
         def process(z: Array) -> Array:
             '''Process a latent sample by taking the image channels, applying sigmoid and padding.'''
             logits = z[:n_channels]
-            avg = sigmoid(logits)
-            pad_size = ((2 ** (self.K)) - avg.shape[1]) // 2
-            return pad(avg, pad_size=pad_size)
+            probs = sigmoid(logits)
+            pad_size = ((2 ** (self.K)) - probs.shape[1]) // 2
+            return pad(probs, p=pad_size)
 
         # Decode the latent sample and save the processed image channels
-        stages_avg = []
+        stages_probs = []
         for _ in range(self.K):
             z = self.double(z)
-            stages_avg.append(process(z))
+            stages_probs.append(process(z))
             for i in range(self.N_nca_steps):
                 z = z + self.step(z)
-                stages_avg.append(process(z))
+                stages_probs.append(process(z))
 
         # Stack the samples and rearrange them into a grid
         ih, iw = self.K, self.N_nca_steps + 1  # image height and width
-        stages_avg = rearrange(stages_avg, '(ih iw) c h w -> c (ih h) (iw w)', ih=ih, iw=iw)
-        return stages_avg
+        stages_probs = rearrange(stages_probs, '(ih iw) c h w -> c (ih h) (iw w)', ih=ih, iw=iw)
+        return stages_probs
 
 
 class NonDoublingVNCA(Module):
@@ -289,7 +272,7 @@
         # sample from the latent distribution
         z = sample_gaussian(mean, logvar, (M, *mean.shape), key=key)
 
-        z = repeat(z, 'M c -> M c h w', h=h, w=w)
+        z = repeat(z, 'm c -> m c h w', h=h, w=w)
 
         # run the NCA steps
         for _ in range(self.N_nca_steps):
