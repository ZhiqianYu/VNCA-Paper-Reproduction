from jax import vmap
import jax.numpy as np
from jax.random import split, normal, bernoulli
from jax.nn import elu, sigmoid

from einops import rearrange, repeat

from equinox import Module
from equinox.nn import Sequential, Conv2d, ConvTranspose2d, Linear, Lambda

from functools import partial

# typing
from jax import Array
from typing import Optional, Sequence, Tuple
from jax.random import PRNGKeyArray


def sample_gaussian(mu: Array, logvar: Array, shape: Sequence[int], *, key: PRNGKeyArray) -> Array:
    std: Array = np.exp(0.5 * logvar)
    # use the reparameterization trick
    return mu + std * normal(key=key, shape=shape)


def sample_bernoulli(logits: Array, shape: Sequence[int], *, key: PRNGKeyArray) -> Array:
    p = sigmoid(logits)
    return bernoulli(key=key, p=p, shape=shape)


def crop(x: Array, shape: Tuple[int, int, int]) -> Array:
    '''Crop an image to a given size.'''
    c, h, w = shape
    ch, cw = x.shape[-2:]
    hh, ww = (h - ch) // 2, (w - cw) // 2
    return x[:c, hh : h - hh, ww : w - ww]


def pad(x: Array, p: int, c: float) -> Array:
    '''Pad an image of shape (c, h, w) with contant c.'''
    return np.pad(x, ((0, 0), (p, p), (p, p)), mode='constant', constant_values=c)


def flatten(x: Array) -> Array:
    return rearrange(x, 'c h w -> (c h w)')


Flatten: Lambda = Lambda(flatten)


def double(x: Array) -> Array:
    return repeat(x, 'c h w -> c (h 2) (w 2)')


Sigmoid: Lambda = Lambda(sigmoid)

Double: Lambda = Lambda(double)


Elu: Lambda = Lambda(elu)


class Encoder(Sequential):
    def __init__(self, latent_size: int, *, key: PRNGKeyArray):
        keys = split(key, 6)
        super().__init__(
            [
                Conv2d(1, 32, kernel_size=(5, 5), stride=(1, 1), padding=(2, 2), key=keys[0]),
                Elu,
                Conv2d(32, 64, kernel_size=(5, 5), stride=(2, 2), padding=(2, 2), key=keys[1]),
                Elu,
                Conv2d(64, 128, kernel_size=(5, 5), stride=(2, 2), padding=(2, 2), key=keys[2]),
                Elu,
                Conv2d(128, 256, kernel_size=(5, 5), stride=(2, 2), padding=(2, 2), key=keys[3]),
                Elu,
                Conv2d(256, 512, kernel_size=(5, 5), stride=(2, 2), padding=(2, 2), key=keys[4]),
                Elu,
                Flatten,
                Linear(in_features=2048, out_features=2 * latent_size, key=keys[5]),
                Lambda(partial(rearrange, pattern='(p l) -> p l', l=latent_size, p=2)),
            ]
        )


class LinearDecoder(Linear):
    def __init__(self, latent_size: int, *, key: PRNGKeyArray):
        super().__init__(in_features=latent_size, out_features=2048, key=key)


class ConvolutionalDecoder(Sequential):
    def __init__(self, *, key: PRNGKeyArray):
        keys = split(key, 5)
        super().__init__(
            [
                ConvTranspose2d(512, 256, kernel_size=(5, 5), stride=(2, 2), padding=(2, 2), output_padding=(1, 1), key=keys[0]),
                Elu,
                ConvTranspose2d(256, 128, kernel_size=(5, 5), stride=(2, 2), padding=(2, 2), output_padding=(1, 1), key=keys[1]),
                Elu,
                ConvTranspose2d(128, 64, kernel_size=(5, 5), stride=(2, 2), padding=(2, 2), output_padding=(1, 1), key=keys[2]),
                Elu,
                ConvTranspose2d(64, 32, kernel_size=(5, 5), stride=(2, 2), padding=(2, 2), output_padding=(1, 1), key=keys[3]),
                Elu,
                ConvTranspose2d(32, 1, kernel_size=(5, 5), stride=(1, 1), padding=(4, 4), key=keys[4]),
<<<<<<< HEAD
                Lambda(partial(pad, p=2, c=float('-inf'))),
=======
            ]
        )


class BaselineDecoder(Sequential):
    def __init__(self, latent_size: int, *, key: PRNGKeyArray):
        key1, key2 = split(key, 2)
        super().__init__(
            [
                LinearDecoder(latent_size, key=key1),
                Lambda(partial(rearrange, pattern='(c h w) -> c h w', h=2, w=2, c=512)),  # reshape from 2048 to 512x2x2
                ConvolutionalDecoder(key=key2),
                Lambda(partial(pad, p=2)),  # pad from 28x28 to 32x32
>>>>>>> d9b7259e
            ]
        )


class Residual(Sequential):
    def __init__(self, latent_size: int, *, key: PRNGKeyArray) -> None:
        key1, key2 = split(key, 2)
        super().__init__(
            [
                Conv2d(latent_size, latent_size, kernel_size=(1, 1), stride=(1, 1), key=key1),
                Elu,
                Conv2d(latent_size, latent_size, kernel_size=(1, 1), stride=(1, 1), key=key2),
            ]
        )

    def __call__(self, x: Array, *, key: Optional[PRNGKeyArray] = None) -> Array:
        return x + super().__call__(x, key=key)


class Conv2dZeroInit(Conv2d):
    def __init__(self, *args, **kwargs):
        super().__init__(*args, **kwargs)
        self.weight = np.zeros_like(self.weight)
        self.bias = np.zeros_like(self.bias)


class NCAStep(Sequential):
    def __init__(self, latent_size: int, *, key: PRNGKeyArray) -> None:
        keys = split(key, 6)
        super().__init__(
            [
                Conv2d(latent_size, latent_size, kernel_size=(3, 3), stride=(1, 1), padding=(1, 1), key=keys[0]),
                Residual(latent_size=latent_size, key=keys[1]),
                Residual(latent_size=latent_size, key=keys[2]),
                Residual(latent_size=latent_size, key=keys[3]),
                Residual(latent_size=latent_size, key=keys[4]),
                Conv2dZeroInit(latent_size, latent_size, kernel_size=(1, 1), stride=(1, 1), key=keys[5]),
            ]
        )


class AutoEncoder(Module):
    def __call__(self, x: Array, *, key: PRNGKeyArray, M: int = 1) -> Tuple[Array, Array, Array]:
        # get parameters for the latent distribution
        mean, logvar = self.encoder(x)

        # sample from the latent distribution M times
        z = sample_gaussian(mean, logvar, (M, *mean.shape), key=key)

        # vmap over the M samples and reconstruct the M images
        x_hat = vmap(self.decoder)(z)

        # vmap over the M samples and crop the images to the original size
        x_hat = vmap(partial(crop, shape=x.shape))(x_hat)

        return x_hat, mean, logvar

    def encoder(self, x: Array) -> Array:
        raise NotImplementedError

    def decoder(self, z: Array) -> Array:
        raise NotImplementedError

    def center(self) -> Array:
        z_center = np.zeros((self.latent_size))
        return self.decoder(z_center)

    def sample(self, *, key: PRNGKeyArray) -> Array:
        mean = np.zeros(self.latent_size)
        logvar = np.zeros(self.latent_size)
        z = sample_gaussian(mean, logvar, shape=(self.latent_size,), key=key)
        return self.decoder(z)


class BaselineVAE(AutoEncoder):
    encoder: Encoder
    decoder: Sequential
    latent_size: int

    def __init__(self, latent_size: int = 256, *, key: PRNGKeyArray) -> None:
        key1, key2 = split(key, 2)
        self.latent_size = latent_size
        self.encoder = Encoder(latent_size=latent_size, key=key1)
        self.decoder = BaselineDecoder(latent_size=latent_size, key=key2)


class DoublingVNCA(AutoEncoder):
    encoder: Encoder
    step: NCAStep
    double: Lambda
    latent_size: int
    K: int
    N_nca_steps: int

    def __init__(self, latent_size: int = 256, K: int = 5, N_nca_steps: int = 8, *, key: PRNGKeyArray) -> None:
        key1, key2 = split(key)
        self.latent_size = latent_size
        self.encoder = Encoder(latent_size=latent_size, key=key1)
        self.step = NCAStep(latent_size=latent_size, key=key2)
        self.double = Double
        self.K = K
        self.N_nca_steps = N_nca_steps

<<<<<<< HEAD
    def __call__(self, x: Array, *, key: PRNGKeyArray, M: int = 1) -> Tuple[Array, Array, Array]:
        # get parameters for the latent distribution
        mean, logvar = self.encoder(x)

        # sample from the latent distribution M times
        z = sample_gaussian(mean, logvar, (M, *mean.shape), key=key)

        # vmap decoder over the M samples
        z = vmap(self.decoder)(z)

        # Crop to the original size
        z = vmap(partial(crop, shape=x.shape))(z)

        return z, mean, logvar

=======
>>>>>>> d9b7259e
    def decoder(self, z: Array) -> Array:
        # Add height and width dimensions
        z = rearrange(z, 'c -> c 1 1')

        # Apply the Doubling and NCA steps
        for _ in range(self.K):
            z = self.double(z)
            for _ in range(self.N_nca_steps):
                z = z + self.step(z)
        return z

    def growth_stages(self, n_channels: int = 1, *, key: PRNGKeyArray) -> Array:
        mean = np.zeros(self.latent_size)
        logvar = np.zeros(self.latent_size)
        z = sample_gaussian(mean, logvar, (self.latent_size,), key=key)
        
        # Add height and width dimensions
        z = rearrange(z, 'c -> c 1 1')

        def process(z: Array) -> Array:
            '''Process a latent sample by taking the image channels, applying sigmoid and padding.'''
            logits = z[:n_channels]
            probs = sigmoid(logits)
            pad_size = ((2 ** (self.K)) - probs.shape[1]) // 2
            return pad(probs, p=pad_size, c=0.0)

        # Decode the latent sample and save the processed image channels
        stages_probs = []
        for _ in range(self.K):
            z = self.double(z)
            stages_probs.append(process(z))
            for i in range(self.N_nca_steps):
                z = z + self.step(z)
                stages_probs.append(process(z))

        return np.array(stages_probs)


class NonDoublingVNCA(AutoEncoder):
    encoder: Encoder
    step: NCAStep
    latent_size: int
    N_nca_steps: int

    def __init__(self, latent_size: int = 256, N_nca_steps: int = 36, *, key: PRNGKeyArray) -> None:
        key1, key2 = split(key)
        self.encoder = Encoder(latent_size=latent_size, key=key1)
        self.step = NCAStep(latent_size=latent_size, key=key2)
        self.latent_size = latent_size
        self.N_nca_steps = N_nca_steps

    def decoder(self, z: Array) -> Array:
        # repeat the latent sample over the image dimensions
        z = repeat(z, 'c -> c h w', h=32, w=32)

        # Apply the NCA steps
        for _ in range(self.N_nca_steps):
            z = z + self.step(z)
        return z

<<<<<<< HEAD
        # Crop to the original size
        z = vmap(partial(crop, shape=x.shape))(z)

        return z, mean, logvar
=======
    def nca_stages(self, n_channels: int = 1, *, key: PRNGKeyArray) -> Array:
        mean = np.zeros(self.latent_size)
        logvar = np.zeros(self.latent_size)
        z = sample_gaussian(mean, logvar, (self.latent_size,), key=key)
        z = repeat(z, 'c -> c h w', h=32, w=32)
 
        def process(z: Array) -> Array:
            '''Process a latent sample by taking the image channels, applying sigmoid.'''
            return sigmoid(z[:n_channels])
 
        # Decode the latent sample and save the processed image channels
        stages_probs = []
        for _ in range(self.N_nca_steps):
            z = z + self.step(z)
            stages_probs.append(process(z))
 
        return np.array(stages_probs)
>>>>>>> d9b7259e
<|MERGE_RESOLUTION|>--- conflicted
+++ resolved
@@ -100,9 +100,6 @@
                 ConvTranspose2d(64, 32, kernel_size=(5, 5), stride=(2, 2), padding=(2, 2), output_padding=(1, 1), key=keys[3]),
                 Elu,
                 ConvTranspose2d(32, 1, kernel_size=(5, 5), stride=(1, 1), padding=(4, 4), key=keys[4]),
-<<<<<<< HEAD
-                Lambda(partial(pad, p=2, c=float('-inf'))),
-=======
             ]
         )
 
@@ -115,8 +112,7 @@
                 LinearDecoder(latent_size, key=key1),
                 Lambda(partial(rearrange, pattern='(c h w) -> c h w', h=2, w=2, c=512)),  # reshape from 2048 to 512x2x2
                 ConvolutionalDecoder(key=key2),
-                Lambda(partial(pad, p=2)),  # pad from 28x28 to 32x32
->>>>>>> d9b7259e
+                Lambda(partial(pad, p=2, c=float('-inf'))),  # pad from 28x28 to 32x32
             ]
         )
 
@@ -220,24 +216,6 @@
         self.K = K
         self.N_nca_steps = N_nca_steps
 
-<<<<<<< HEAD
-    def __call__(self, x: Array, *, key: PRNGKeyArray, M: int = 1) -> Tuple[Array, Array, Array]:
-        # get parameters for the latent distribution
-        mean, logvar = self.encoder(x)
-
-        # sample from the latent distribution M times
-        z = sample_gaussian(mean, logvar, (M, *mean.shape), key=key)
-
-        # vmap decoder over the M samples
-        z = vmap(self.decoder)(z)
-
-        # Crop to the original size
-        z = vmap(partial(crop, shape=x.shape))(z)
-
-        return z, mean, logvar
-
-=======
->>>>>>> d9b7259e
     def decoder(self, z: Array) -> Array:
         # Add height and width dimensions
         z = rearrange(z, 'c -> c 1 1')
@@ -298,12 +276,6 @@
             z = z + self.step(z)
         return z
 
-<<<<<<< HEAD
-        # Crop to the original size
-        z = vmap(partial(crop, shape=x.shape))(z)
-
-        return z, mean, logvar
-=======
     def nca_stages(self, n_channels: int = 1, *, key: PRNGKeyArray) -> Array:
         mean = np.zeros(self.latent_size)
         logvar = np.zeros(self.latent_size)
@@ -320,5 +292,4 @@
             z = z + self.step(z)
             stages_probs.append(process(z))
  
-        return np.array(stages_probs)
->>>>>>> d9b7259e
+        return np.array(stages_probs)